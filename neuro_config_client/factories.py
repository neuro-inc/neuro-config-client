--- conflicted
+++ resolved
@@ -64,40 +64,10 @@
 
 class EntityFactory:
     def create_cluster(self, payload: dict[str, Any]) -> Cluster:
-<<<<<<< HEAD
-        orchestrator = payload.get("orchestrator")
-        storage = payload.get("storage")
-        registry = payload.get("registry")
-        monitoring = payload.get("monitoring")
-        secrets = payload.get("secrets")
-        metrics = payload.get("metrics")
-        disks = payload.get("disks")
-        buckets = payload.get("buckets")
-        ingress = payload.get("ingress")
-        dns = payload.get("dns")
-=======
-        cloud_provider = payload.get("cloud_provider")
->>>>>>> 5032faa2
         credentials = payload.get("credentials")
         timezone = self._create_timezone(payload.get("timezone"))
         return Cluster(
             name=payload["name"],
-<<<<<<< HEAD
-            orchestrator=(
-                self.create_orchestrator(orchestrator) if orchestrator else None
-            ),
-            storage=self.create_storage(storage) if storage else None,
-            registry=self.create_registry(registry) if registry else None,
-            monitoring=self.create_monitoring(monitoring) if monitoring else None,
-            secrets=self.create_secrets(secrets) if secrets else None,
-            metrics=self.create_metrics(metrics) if metrics else None,
-            disks=self.create_disks(disks) if disks else None,
-            buckets=self.create_buckets(buckets) if buckets else None,
-            ingress=self.create_ingress(ingress) if ingress else None,
-            dns=self.create_dns(dns) if dns else None,
-=======
-            status=ClusterStatus(payload["status"]),
-            platform_infra_image_tag=payload.get("platform_infra_image_tag"),
             location=payload.get("location"),
             logo_url=URL(logo_url) if (logo_url := payload.get("logo_url")) else None,
             orchestrator=self.create_orchestrator(payload["orchestrator"]),
@@ -110,10 +80,6 @@
             buckets=self.create_buckets(payload["buckets"]),
             ingress=self.create_ingress(payload["ingress"]),
             dns=self.create_dns(payload["dns"]),
-            cloud_provider=(
-                self.create_cloud_provider(cloud_provider) if cloud_provider else None
-            ),
->>>>>>> 5032faa2
             credentials=self.create_credentials(credentials) if credentials else None,
             created_at=datetime.fromisoformat(payload["created_at"]),
             timezone=timezone,
